// SPDX-License-Identifier: MIT
// Copyright (c) 2015-2020 Zig Contributors
// This file is part of [zig](https://ziglang.org/), which is MIT licensed.
// The MIT license requires this copyright notice to be included in all copies
// and substantial portions of the software.
const std = @import("std.zig");
const builtin = std.builtin;
const math = std.math;
const mem = std.mem;
const io = std.io;
const os = std.os;
const fs = std.fs;
const process = std.process;
const elf = std.elf;
const DW = std.dwarf;
const macho = std.macho;
const coff = std.coff;
const pdb = std.pdb;
const ArrayList = std.ArrayList;
const root = @import("root");
const maxInt = std.math.maxInt;
const File = std.fs.File;
const windows = std.os.windows;

pub const leb = @import("debug/leb128.zig");

pub const runtime_safety = switch (builtin.mode) {
    .Debug, .ReleaseSafe => true,
    .ReleaseFast, .ReleaseSmall => false,
};

const Module = struct {
    mod_info: pdb.ModInfo,
    module_name: []u8,
    obj_file_name: []u8,

    populated: bool,
    symbols: []u8,
    subsect_info: []u8,
    checksum_offset: ?usize,
};

pub const LineInfo = struct {
    line: u64,
    column: u64,
    file_name: []const u8,
    allocator: ?*mem.Allocator,

    fn deinit(self: LineInfo) void {
        const allocator = self.allocator orelse return;
        allocator.free(self.file_name);
    }
};

var stderr_mutex = std.Mutex{};

/// Deprecated. Use `std.log` functions for logging or `std.debug.print` for
/// "printf debugging".
pub const warn = print;

/// Print to stderr, unbuffered, and silently returning on failure. Intended
/// for use in "printf debugging." Use `std.log` functions for proper logging.
pub fn print(comptime fmt: []const u8, args: anytype) void {
    const held = stderr_mutex.acquire();
    defer held.release();
    const stderr = io.getStdErr().writer();
    nosuspend stderr.print(fmt, args) catch return;
}

pub fn getStderrMutex() *std.Mutex {
    return &stderr_mutex;
}

/// TODO multithreaded awareness
var self_debug_info: ?DebugInfo = null;

pub fn getSelfDebugInfo() !*DebugInfo {
    if (self_debug_info) |*info| {
        return info;
    } else {
        self_debug_info = try openSelfDebugInfo(getDebugInfoAllocator());
        return &self_debug_info.?;
    }
}

pub fn detectTTYConfig() TTY.Config {
    var bytes: [128]u8 = undefined;
    const allocator = &std.heap.FixedBufferAllocator.init(bytes[0..]).allocator;
    if (process.getEnvVarOwned(allocator, "ZIG_DEBUG_COLOR")) |_| {
        return .escape_codes;
    } else |_| {
        const stderr_file = io.getStdErr();
        if (stderr_file.supportsAnsiEscapeCodes()) {
            return .escape_codes;
        } else if (builtin.os.tag == .windows and stderr_file.isTty()) {
            return .windows_api;
        } else {
            return .no_color;
        }
    }
}

/// Tries to print the current stack trace to stderr, unbuffered, and ignores any error returned.
/// TODO multithreaded awareness
pub fn dumpCurrentStackTrace(start_addr: ?usize) void {
    nosuspend {
        const stderr = io.getStdErr().writer();
        if (builtin.strip_debug_info) {
            stderr.print("Unable to dump stack trace: debug info stripped\n", .{}) catch return;
            return;
        }
        const debug_info = getSelfDebugInfo() catch |err| {
            stderr.print("Unable to dump stack trace: Unable to open debug info: {}\n", .{@errorName(err)}) catch return;
            return;
        };
        writeCurrentStackTrace(stderr, debug_info, detectTTYConfig(), start_addr) catch |err| {
            stderr.print("Unable to dump stack trace: {}\n", .{@errorName(err)}) catch return;
            return;
        };
    }
}

/// Tries to print the stack trace starting from the supplied base pointer to stderr,
/// unbuffered, and ignores any error returned.
/// TODO multithreaded awareness
pub fn dumpStackTraceFromBase(bp: usize, ip: usize) void {
    nosuspend {
        const stderr = io.getStdErr().writer();
        if (builtin.strip_debug_info) {
            stderr.print("Unable to dump stack trace: debug info stripped\n", .{}) catch return;
            return;
        }
        const debug_info = getSelfDebugInfo() catch |err| {
            stderr.print("Unable to dump stack trace: Unable to open debug info: {}\n", .{@errorName(err)}) catch return;
            return;
        };
        const tty_config = detectTTYConfig();
        printSourceAtAddress(debug_info, stderr, ip, tty_config) catch return;
        var it = StackIterator.init(null, bp);
        while (it.next()) |return_address| {
            printSourceAtAddress(debug_info, stderr, return_address - 1, tty_config) catch return;
        }
    }
}

/// Returns a slice with the same pointer as addresses, with a potentially smaller len.
/// On Windows, when first_address is not null, we ask for at least 32 stack frames,
/// and then try to find the first address. If addresses.len is more than 32, we
/// capture that many stack frames exactly, and then look for the first address,
/// chopping off the irrelevant frames and shifting so that the returned addresses pointer
/// equals the passed in addresses pointer.
pub fn captureStackTrace(first_address: ?usize, stack_trace: *builtin.StackTrace) void {
    if (builtin.os.tag == .windows) {
        const addrs = stack_trace.instruction_addresses;
        const u32_addrs_len = @intCast(u32, addrs.len);
        const first_addr = first_address orelse {
            stack_trace.index = windows.ntdll.RtlCaptureStackBackTrace(
                0,
                u32_addrs_len,
                @ptrCast(**c_void, addrs.ptr),
                null,
            );
            return;
        };
        var addr_buf_stack: [32]usize = undefined;
        const addr_buf = if (addr_buf_stack.len > addrs.len) addr_buf_stack[0..] else addrs;
        const n = windows.ntdll.RtlCaptureStackBackTrace(0, u32_addrs_len, @ptrCast(**c_void, addr_buf.ptr), null);
        const first_index = for (addr_buf[0..n]) |addr, i| {
            if (addr == first_addr) {
                break i;
            }
        } else {
            stack_trace.index = 0;
            return;
        };
        const slice = addr_buf[first_index..n];
        // We use a for loop here because slice and addrs may alias.
        for (slice) |addr, i| {
            addrs[i] = addr;
        }
        stack_trace.index = slice.len;
    } else {
        var it = StackIterator.init(first_address, null);
        for (stack_trace.instruction_addresses) |*addr, i| {
            addr.* = it.next() orelse {
                stack_trace.index = i;
                return;
            };
        }
        stack_trace.index = stack_trace.instruction_addresses.len;
    }
}

/// Tries to print a stack trace to stderr, unbuffered, and ignores any error returned.
/// TODO multithreaded awareness
pub fn dumpStackTrace(stack_trace: builtin.StackTrace) void {
    nosuspend {
        const stderr = io.getStdErr().writer();
        if (builtin.strip_debug_info) {
            stderr.print("Unable to dump stack trace: debug info stripped\n", .{}) catch return;
            return;
        }
        const debug_info = getSelfDebugInfo() catch |err| {
            stderr.print("Unable to dump stack trace: Unable to open debug info: {}\n", .{@errorName(err)}) catch return;
            return;
        };
        writeStackTrace(stack_trace, stderr, getDebugInfoAllocator(), debug_info, detectTTYConfig()) catch |err| {
            stderr.print("Unable to dump stack trace: {}\n", .{@errorName(err)}) catch return;
            return;
        };
    }
}

/// This function invokes undefined behavior when `ok` is `false`.
/// In Debug and ReleaseSafe modes, calls to this function are always
/// generated, and the `unreachable` statement triggers a panic.
/// In ReleaseFast and ReleaseSmall modes, calls to this function are
/// optimized away, and in fact the optimizer is able to use the assertion
/// in its heuristics.
/// Inside a test block, it is best to use the `std.testing` module rather
/// than this function, because this function may not detect a test failure
/// in ReleaseFast and ReleaseSmall mode. Outside of a test block, this assert
/// function is the correct function to use.
pub fn assert(ok: bool) void {
    if (!ok) unreachable; // assertion failure
}

pub fn panic(comptime format: []const u8, args: anytype) noreturn {
    @setCold(true);
    // TODO: remove conditional once wasi / LLVM defines __builtin_return_address
    const first_trace_addr = if (builtin.os.tag == .wasi) null else @returnAddress();
    panicExtra(null, first_trace_addr, format, args);
}

/// Non-zero whenever the program triggered a panic.
/// The counter is incremented/decremented atomically.
var panicking: u8 = 0;

// Locked to avoid interleaving panic messages from multiple threads.
var panic_mutex = std.Mutex{};

/// Counts how many times the panic handler is invoked by this thread.
/// This is used to catch and handle panics triggered by the panic handler.
threadlocal var panic_stage: usize = 0;

pub fn panicExtra(trace: ?*const builtin.StackTrace, first_trace_addr: ?usize, comptime format: []const u8, args: anytype) noreturn {
    @setCold(true);

    if (enable_segfault_handler) {
        // If a segfault happens while panicking, we want it to actually segfault, not trigger
        // the handler.
        resetSegfaultHandler();
    }

    nosuspend switch (panic_stage) {
        0 => {
            panic_stage = 1;

            _ = @atomicRmw(u8, &panicking, .Add, 1, .SeqCst);

            // Make sure to release the mutex when done
            {
                const held = panic_mutex.acquire();
                defer held.release();

                const stderr = io.getStdErr().writer();
                stderr.print(format ++ "\n", args) catch os.abort();
                if (trace) |t| {
                    dumpStackTrace(t.*);
                }
                dumpCurrentStackTrace(first_trace_addr);
            }

            if (@atomicRmw(u8, &panicking, .Sub, 1, .SeqCst) != 1) {
                // Another thread is panicking, wait for the last one to finish
                // and call abort()

                // Sleep forever without hammering the CPU
                var event = std.ResetEvent.init();
                event.wait();

                unreachable;
            }
        },
        1 => {
            panic_stage = 2;

            // A panic happened while trying to print a previous panic message,
            // we're still holding the mutex but that's fine as we're going to
            // call abort()
            const stderr = io.getStdErr().writer();
            stderr.print("Panicked during a panic. Aborting.\n", .{}) catch os.abort();
        },
        else => {
            // Panicked while printing "Panicked during a panic."
        },
    };

    os.abort();
}

const RED = "\x1b[31;1m";
const GREEN = "\x1b[32;1m";
const CYAN = "\x1b[36;1m";
const WHITE = "\x1b[37;1m";
const DIM = "\x1b[2m";
const RESET = "\x1b[0m";

pub fn writeStackTrace(
    stack_trace: builtin.StackTrace,
    out_stream: anytype,
    allocator: *mem.Allocator,
    debug_info: *DebugInfo,
    tty_config: TTY.Config,
) !void {
    if (builtin.strip_debug_info) return error.MissingDebugInfo;
    var frame_index: usize = 0;
    var frames_left: usize = std.math.min(stack_trace.index, stack_trace.instruction_addresses.len);

    while (frames_left != 0) : ({
        frames_left -= 1;
        frame_index = (frame_index + 1) % stack_trace.instruction_addresses.len;
    }) {
        const return_address = stack_trace.instruction_addresses[frame_index];
        try printSourceAtAddress(debug_info, out_stream, return_address - 1, tty_config);
    }
}

pub const StackIterator = struct {
    // Skip every frame before this address is found
    first_address: ?usize,
    // Last known value of the frame pointer register
    fp: usize,

    pub fn init(first_address: ?usize, fp: ?usize) StackIterator {
        return StackIterator{
            .first_address = first_address,
            .fp = fp orelse @frameAddress(),
        };
    }

    // On some architectures such as x86 the frame pointer is the address where
    // the previous fp is stored, while on some other architectures such as
    // RISC-V it points to the "top" of the frame, just above where the previous
    // fp and the return address are stored.
    const fp_offset = if (builtin.arch.isRISCV())
        2 * @sizeOf(usize)
    else
        0;

    pub fn next(self: *StackIterator) ?usize {
        var address = self.next_internal() orelse return null;

        if (self.first_address) |first_address| {
            while (address != first_address) {
                address = self.next_internal() orelse return null;
            }
            self.first_address = null;
        }

        return address;
    }

    fn next_internal(self: *StackIterator) ?usize {
        const fp = math.sub(usize, self.fp, fp_offset) catch return null;

        // Sanity check
        if (fp == 0 or !mem.isAligned(fp, @alignOf(usize)))
            return null;

        const new_fp = @intToPtr(*const usize, fp).*;

        // Sanity check: the stack grows down thus all the parent frames must be
        // be at addresses that are greater (or equal) than the previous one.
        // A zero frame pointer often signals this is the last frame, that case
        // is gracefully handled by the next call to next_internal
        if (new_fp != 0 and new_fp < self.fp)
            return null;

        const new_pc = @intToPtr(*const usize, fp + @sizeOf(usize)).*;

        self.fp = new_fp;

        return new_pc;
    }
};

pub fn writeCurrentStackTrace(
    out_stream: anytype,
    debug_info: *DebugInfo,
    tty_config: TTY.Config,
    start_addr: ?usize,
) !void {
    if (builtin.os.tag == .windows) {
        return writeCurrentStackTraceWindows(out_stream, debug_info, tty_config, start_addr);
    }
    var it = StackIterator.init(start_addr, null);
    while (it.next()) |return_address| {
        try printSourceAtAddress(debug_info, out_stream, return_address - 1, tty_config);
    }
}

pub fn writeCurrentStackTraceWindows(
    out_stream: anytype,
    debug_info: *DebugInfo,
    tty_config: TTY.Config,
    start_addr: ?usize,
) !void {
    var addr_buf: [1024]usize = undefined;
    const n = windows.ntdll.RtlCaptureStackBackTrace(0, addr_buf.len, @ptrCast(**c_void, &addr_buf), null);
    const addrs = addr_buf[0..n];
    var start_i: usize = if (start_addr) |saddr| blk: {
        for (addrs) |addr, i| {
            if (addr == saddr) break :blk i;
        }
        return;
    } else 0;
    for (addrs[start_i..]) |addr| {
        try printSourceAtAddress(debug_info, out_stream, addr - 1, tty_config);
    }
}

pub const TTY = struct {
    pub const Color = enum {
        Red,
        Green,
        Cyan,
        White,
        Dim,
        Bold,
        Reset,
    };

    pub const Config = enum {
        no_color,
        escape_codes,
        // TODO give this a payload of file handle
        windows_api,

        fn setColor(conf: Config, out_stream: anytype, color: Color) void {
            nosuspend switch (conf) {
                .no_color => return,
                .escape_codes => switch (color) {
                    .Red => out_stream.writeAll(RED) catch return,
                    .Green => out_stream.writeAll(GREEN) catch return,
                    .Cyan => out_stream.writeAll(CYAN) catch return,
                    .White, .Bold => out_stream.writeAll(WHITE) catch return,
                    .Dim => out_stream.writeAll(DIM) catch return,
                    .Reset => out_stream.writeAll(RESET) catch return,
                },
                .windows_api => if (builtin.os.tag == .windows) {
                    const stderr_file = io.getStdErr();
                    const S = struct {
                        var attrs: windows.WORD = undefined;
                        var init_attrs = false;
                    };
                    if (!S.init_attrs) {
                        S.init_attrs = true;
                        var info: windows.CONSOLE_SCREEN_BUFFER_INFO = undefined;
                        // TODO handle error
                        _ = windows.kernel32.GetConsoleScreenBufferInfo(stderr_file.handle, &info);
                        S.attrs = info.wAttributes;
                    }

                    // TODO handle errors
                    switch (color) {
                        .Red => {
                            _ = windows.SetConsoleTextAttribute(stderr_file.handle, windows.FOREGROUND_RED | windows.FOREGROUND_INTENSITY) catch {};
                        },
                        .Green => {
                            _ = windows.SetConsoleTextAttribute(stderr_file.handle, windows.FOREGROUND_GREEN | windows.FOREGROUND_INTENSITY) catch {};
                        },
                        .Cyan => {
                            _ = windows.SetConsoleTextAttribute(stderr_file.handle, windows.FOREGROUND_GREEN | windows.FOREGROUND_BLUE | windows.FOREGROUND_INTENSITY) catch {};
                        },
                        .White, .Bold => {
                            _ = windows.SetConsoleTextAttribute(stderr_file.handle, windows.FOREGROUND_RED | windows.FOREGROUND_GREEN | windows.FOREGROUND_BLUE | windows.FOREGROUND_INTENSITY) catch {};
                        },
                        .Dim => {
                            _ = windows.SetConsoleTextAttribute(stderr_file.handle, windows.FOREGROUND_INTENSITY) catch {};
                        },
                        .Reset => {
                            _ = windows.SetConsoleTextAttribute(stderr_file.handle, S.attrs) catch {};
                        },
                    }
                } else {
                    unreachable;
                },
            };
        }
    };
};

/// TODO resources https://github.com/ziglang/zig/issues/4353
fn populateModule(di: *ModuleDebugInfo, mod: *Module) !void {
    if (mod.populated)
        return;
    const allocator = getDebugInfoAllocator();

    // At most one can be non-zero.
    if (mod.mod_info.C11ByteSize != 0 and mod.mod_info.C13ByteSize != 0)
        return error.InvalidDebugInfo;

    if (mod.mod_info.C13ByteSize == 0)
        return;

    const modi = di.pdb.getStreamById(mod.mod_info.ModuleSymStream) orelse return error.MissingDebugInfo;

    const signature = try modi.inStream().readIntLittle(u32);
    if (signature != 4)
        return error.InvalidDebugInfo;

    mod.symbols = try allocator.alloc(u8, mod.mod_info.SymByteSize - 4);
    try modi.inStream().readNoEof(mod.symbols);

    mod.subsect_info = try allocator.alloc(u8, mod.mod_info.C13ByteSize);
    try modi.inStream().readNoEof(mod.subsect_info);

    var sect_offset: usize = 0;
    var skip_len: usize = undefined;
    while (sect_offset != mod.subsect_info.len) : (sect_offset += skip_len) {
        const subsect_hdr = @ptrCast(*pdb.DebugSubsectionHeader, &mod.subsect_info[sect_offset]);
        skip_len = subsect_hdr.Length;
        sect_offset += @sizeOf(pdb.DebugSubsectionHeader);

        switch (subsect_hdr.Kind) {
            .FileChecksums => {
                mod.checksum_offset = sect_offset;
                break;
            },
            else => {},
        }

        if (sect_offset > mod.subsect_info.len)
            return error.InvalidDebugInfo;
    }

    mod.populated = true;
}

fn machoSearchSymbols(symbols: []const MachoSymbol, address: usize) ?*const MachoSymbol {
    var min: usize = 0;
    var max: usize = symbols.len - 1; // Exclude sentinel.
    while (min < max) {
        const mid = min + (max - min) / 2;
        const curr = &symbols[mid];
        const next = &symbols[mid + 1];
        if (address >= next.address()) {
            min = mid + 1;
        } else if (address < curr.address()) {
            max = mid;
        } else {
            return curr;
        }
    }
    return null;
}

/// TODO resources https://github.com/ziglang/zig/issues/4353
pub fn printSourceAtAddress(debug_info: *DebugInfo, out_stream: anytype, address: usize, tty_config: TTY.Config) !void {
    const module = debug_info.getModuleForAddress(address) catch |err| switch (err) {
        error.MissingDebugInfo, error.InvalidDebugInfo => {
            return printLineInfo(
                out_stream,
                null,
                address,
                "???",
                "???",
                tty_config,
                printLineFromFileAnyOs,
            );
        },
        else => return err,
    };

    const symbol_info = try module.getSymbolAtAddress(address);
    defer symbol_info.deinit();

    return printLineInfo(
        out_stream,
        symbol_info.line_info,
        address,
        symbol_info.symbol_name,
        symbol_info.compile_unit_name,
        tty_config,
        printLineFromFileAnyOs,
    );
}

fn printLineInfo(
    out_stream: anytype,
    line_info: ?LineInfo,
    address: usize,
    symbol_name: []const u8,
    compile_unit_name: []const u8,
    tty_config: TTY.Config,
    comptime printLineFromFile: anytype,
) !void {
    nosuspend {
        tty_config.setColor(out_stream, .White);

        if (line_info) |*li| {
            try out_stream.print("{}:{}:{}", .{ li.file_name, li.line, li.column });
        } else {
            try out_stream.writeAll("???:?:?");
        }

        tty_config.setColor(out_stream, .Reset);
        try out_stream.writeAll(": ");
        tty_config.setColor(out_stream, .Dim);
        try out_stream.print("0x{x} in {} ({})", .{ address, symbol_name, compile_unit_name });
        tty_config.setColor(out_stream, .Reset);
        try out_stream.writeAll("\n");

        // Show the matching source code line if possible
        if (line_info) |li| {
            if (printLineFromFile(out_stream, li)) {
                if (li.column > 0) {
                    // The caret already takes one char
                    const space_needed = @intCast(usize, li.column - 1);

                    try out_stream.writeByteNTimes(' ', space_needed);
                    tty_config.setColor(out_stream, .Green);
                    try out_stream.writeAll("^");
                    tty_config.setColor(out_stream, .Reset);
                }
                try out_stream.writeAll("\n");
            } else |err| switch (err) {
                error.EndOfFile, error.FileNotFound => {},
                error.BadPathName => {},
                else => return err,
            }
        }
    }
}

// TODO use this
pub const OpenSelfDebugInfoError = error{
    MissingDebugInfo,
    OutOfMemory,
    UnsupportedOperatingSystem,
};

/// TODO resources https://github.com/ziglang/zig/issues/4353
pub fn openSelfDebugInfo(allocator: *mem.Allocator) anyerror!DebugInfo {
    nosuspend {
        if (builtin.strip_debug_info)
            return error.MissingDebugInfo;
        if (@hasDecl(root, "os") and @hasDecl(root.os, "debug") and @hasDecl(root.os.debug, "openSelfDebugInfo")) {
            return root.os.debug.openSelfDebugInfo(allocator);
        }
        switch (builtin.os.tag) {
            .linux,
            .freebsd,
            .netbsd,
            .dragonfly,
<<<<<<< HEAD
            .openbsd,
            .macosx,
=======
            .macos,
>>>>>>> 245d98d3
            .windows,
            => return DebugInfo.init(allocator),
            else => @compileError("openSelfDebugInfo unsupported for this platform"),
        }
    }
}

/// This takes ownership of coff_file: users of this function should not close
/// it themselves, even on error.
/// TODO resources https://github.com/ziglang/zig/issues/4353
/// TODO it's weird to take ownership even on error, rework this code.
fn readCoffDebugInfo(allocator: *mem.Allocator, coff_file: File) !ModuleDebugInfo {
    nosuspend {
        errdefer coff_file.close();

        const coff_obj = try allocator.create(coff.Coff);
        coff_obj.* = coff.Coff.init(allocator, coff_file);

        var di = ModuleDebugInfo{
            .base_address = undefined,
            .coff = coff_obj,
            .pdb = undefined,
            .sect_contribs = undefined,
            .modules = undefined,
        };

        try di.coff.loadHeader();

        var path_buf: [windows.MAX_PATH]u8 = undefined;
        const len = try di.coff.getPdbPath(path_buf[0..]);
        const raw_path = path_buf[0..len];

        const path = try fs.path.resolve(allocator, &[_][]const u8{raw_path});

        try di.pdb.openFile(di.coff, path);

        var pdb_stream = di.pdb.getStream(pdb.StreamType.Pdb) orelse return error.InvalidDebugInfo;
        const version = try pdb_stream.inStream().readIntLittle(u32);
        const signature = try pdb_stream.inStream().readIntLittle(u32);
        const age = try pdb_stream.inStream().readIntLittle(u32);
        var guid: [16]u8 = undefined;
        try pdb_stream.inStream().readNoEof(&guid);
        if (version != 20000404) // VC70, only value observed by LLVM team
            return error.UnknownPDBVersion;
        if (!mem.eql(u8, &di.coff.guid, &guid) or di.coff.age != age)
            return error.PDBMismatch;
        // We validated the executable and pdb match.

        const string_table_index = str_tab_index: {
            const name_bytes_len = try pdb_stream.inStream().readIntLittle(u32);
            const name_bytes = try allocator.alloc(u8, name_bytes_len);
            try pdb_stream.inStream().readNoEof(name_bytes);

            const HashTableHeader = packed struct {
                Size: u32,
                Capacity: u32,

                fn maxLoad(cap: u32) u32 {
                    return cap * 2 / 3 + 1;
                }
            };
            const hash_tbl_hdr = try pdb_stream.inStream().readStruct(HashTableHeader);
            if (hash_tbl_hdr.Capacity == 0)
                return error.InvalidDebugInfo;

            if (hash_tbl_hdr.Size > HashTableHeader.maxLoad(hash_tbl_hdr.Capacity))
                return error.InvalidDebugInfo;

            const present = try readSparseBitVector(&pdb_stream.inStream(), allocator);
            if (present.len != hash_tbl_hdr.Size)
                return error.InvalidDebugInfo;
            const deleted = try readSparseBitVector(&pdb_stream.inStream(), allocator);

            const Bucket = struct {
                first: u32,
                second: u32,
            };
            const bucket_list = try allocator.alloc(Bucket, present.len);
            for (present) |_| {
                const name_offset = try pdb_stream.inStream().readIntLittle(u32);
                const name_index = try pdb_stream.inStream().readIntLittle(u32);
                const name = mem.spanZ(@ptrCast([*:0]u8, name_bytes.ptr + name_offset));
                if (mem.eql(u8, name, "/names")) {
                    break :str_tab_index name_index;
                }
            }
            return error.MissingDebugInfo;
        };

        di.pdb.string_table = di.pdb.getStreamById(string_table_index) orelse return error.MissingDebugInfo;
        di.pdb.dbi = di.pdb.getStream(pdb.StreamType.Dbi) orelse return error.MissingDebugInfo;

        const dbi = di.pdb.dbi;

        // Dbi Header
        const dbi_stream_header = try dbi.inStream().readStruct(pdb.DbiStreamHeader);
        if (dbi_stream_header.VersionHeader != 19990903) // V70, only value observed by LLVM team
            return error.UnknownPDBVersion;
        if (dbi_stream_header.Age != age)
            return error.UnmatchingPDB;

        const mod_info_size = dbi_stream_header.ModInfoSize;
        const section_contrib_size = dbi_stream_header.SectionContributionSize;

        var modules = ArrayList(Module).init(allocator);

        // Module Info Substream
        var mod_info_offset: usize = 0;
        while (mod_info_offset != mod_info_size) {
            const mod_info = try dbi.inStream().readStruct(pdb.ModInfo);
            var this_record_len: usize = @sizeOf(pdb.ModInfo);

            const module_name = try dbi.readNullTermString(allocator);
            this_record_len += module_name.len + 1;

            const obj_file_name = try dbi.readNullTermString(allocator);
            this_record_len += obj_file_name.len + 1;

            if (this_record_len % 4 != 0) {
                const round_to_next_4 = (this_record_len | 0x3) + 1;
                const march_forward_bytes = round_to_next_4 - this_record_len;
                try dbi.seekBy(@intCast(isize, march_forward_bytes));
                this_record_len += march_forward_bytes;
            }

            try modules.append(Module{
                .mod_info = mod_info,
                .module_name = module_name,
                .obj_file_name = obj_file_name,

                .populated = false,
                .symbols = undefined,
                .subsect_info = undefined,
                .checksum_offset = null,
            });

            mod_info_offset += this_record_len;
            if (mod_info_offset > mod_info_size)
                return error.InvalidDebugInfo;
        }

        di.modules = modules.toOwnedSlice();

        // Section Contribution Substream
        var sect_contribs = ArrayList(pdb.SectionContribEntry).init(allocator);
        var sect_cont_offset: usize = 0;
        if (section_contrib_size != 0) {
            const ver = @intToEnum(pdb.SectionContrSubstreamVersion, try dbi.inStream().readIntLittle(u32));
            if (ver != pdb.SectionContrSubstreamVersion.Ver60)
                return error.InvalidDebugInfo;
            sect_cont_offset += @sizeOf(u32);
        }
        while (sect_cont_offset != section_contrib_size) {
            const entry = try sect_contribs.addOne();
            entry.* = try dbi.inStream().readStruct(pdb.SectionContribEntry);
            sect_cont_offset += @sizeOf(pdb.SectionContribEntry);

            if (sect_cont_offset > section_contrib_size)
                return error.InvalidDebugInfo;
        }

        di.sect_contribs = sect_contribs.toOwnedSlice();

        return di;
    }
}

fn readSparseBitVector(stream: anytype, allocator: *mem.Allocator) ![]usize {
    const num_words = try stream.readIntLittle(u32);
    var word_i: usize = 0;
    var list = ArrayList(usize).init(allocator);
    while (word_i != num_words) : (word_i += 1) {
        const word = try stream.readIntLittle(u32);
        var bit_i: u5 = 0;
        while (true) : (bit_i += 1) {
            if (word & (@as(u32, 1) << bit_i) != 0) {
                try list.append(word_i * 32 + bit_i);
            }
            if (bit_i == maxInt(u5)) break;
        }
    }
    return list.toOwnedSlice();
}

fn chopSlice(ptr: []const u8, offset: u64, size: u64) ![]const u8 {
    const start = try math.cast(usize, offset);
    const end = start + try math.cast(usize, size);
    return ptr[start..end];
}

/// This takes ownership of elf_file: users of this function should not close
/// it themselves, even on error.
/// TODO resources https://github.com/ziglang/zig/issues/4353
/// TODO it's weird to take ownership even on error, rework this code.
pub fn readElfDebugInfo(allocator: *mem.Allocator, elf_file: File) !ModuleDebugInfo {
    nosuspend {
        const mapped_mem = try mapWholeFile(elf_file);
        const hdr = @ptrCast(*const elf.Ehdr, &mapped_mem[0]);
        if (!mem.eql(u8, hdr.e_ident[0..4], "\x7fELF")) return error.InvalidElfMagic;
        if (hdr.e_ident[elf.EI_VERSION] != 1) return error.InvalidElfVersion;

        const endian: builtin.Endian = switch (hdr.e_ident[elf.EI_DATA]) {
            elf.ELFDATA2LSB => .Little,
            elf.ELFDATA2MSB => .Big,
            else => return error.InvalidElfEndian,
        };
        assert(endian == std.builtin.endian); // this is our own debug info

        const shoff = hdr.e_shoff;
        const str_section_off = shoff + @as(u64, hdr.e_shentsize) * @as(u64, hdr.e_shstrndx);
        const str_shdr = @ptrCast(
            *const elf.Shdr,
            @alignCast(@alignOf(elf.Shdr), &mapped_mem[try math.cast(usize, str_section_off)]),
        );
        const header_strings = mapped_mem[str_shdr.sh_offset .. str_shdr.sh_offset + str_shdr.sh_size];
        const shdrs = @ptrCast(
            [*]const elf.Shdr,
            @alignCast(@alignOf(elf.Shdr), &mapped_mem[shoff]),
        )[0..hdr.e_shnum];

        var opt_debug_info: ?[]const u8 = null;
        var opt_debug_abbrev: ?[]const u8 = null;
        var opt_debug_str: ?[]const u8 = null;
        var opt_debug_line: ?[]const u8 = null;
        var opt_debug_ranges: ?[]const u8 = null;

        for (shdrs) |*shdr| {
            if (shdr.sh_type == elf.SHT_NULL) continue;

            const name = std.mem.span(@ptrCast([*:0]const u8, header_strings[shdr.sh_name..].ptr));
            if (mem.eql(u8, name, ".debug_info")) {
                opt_debug_info = try chopSlice(mapped_mem, shdr.sh_offset, shdr.sh_size);
            } else if (mem.eql(u8, name, ".debug_abbrev")) {
                opt_debug_abbrev = try chopSlice(mapped_mem, shdr.sh_offset, shdr.sh_size);
            } else if (mem.eql(u8, name, ".debug_str")) {
                opt_debug_str = try chopSlice(mapped_mem, shdr.sh_offset, shdr.sh_size);
            } else if (mem.eql(u8, name, ".debug_line")) {
                opt_debug_line = try chopSlice(mapped_mem, shdr.sh_offset, shdr.sh_size);
            } else if (mem.eql(u8, name, ".debug_ranges")) {
                opt_debug_ranges = try chopSlice(mapped_mem, shdr.sh_offset, shdr.sh_size);
            }
        }

        var di = DW.DwarfInfo{
            .endian = endian,
            .debug_info = opt_debug_info orelse return error.MissingDebugInfo,
            .debug_abbrev = opt_debug_abbrev orelse return error.MissingDebugInfo,
            .debug_str = opt_debug_str orelse return error.MissingDebugInfo,
            .debug_line = opt_debug_line orelse return error.MissingDebugInfo,
            .debug_ranges = opt_debug_ranges,
        };

        try DW.openDwarfDebugInfo(&di, allocator);

        return ModuleDebugInfo{
            .base_address = undefined,
            .dwarf = di,
            .mapped_memory = mapped_mem,
        };
    }
}

/// TODO resources https://github.com/ziglang/zig/issues/4353
/// This takes ownership of coff_file: users of this function should not close
/// it themselves, even on error.
/// TODO it's weird to take ownership even on error, rework this code.
fn readMachODebugInfo(allocator: *mem.Allocator, macho_file: File) !ModuleDebugInfo {
    const mapped_mem = try mapWholeFile(macho_file);

    const hdr = @ptrCast(
        *const macho.mach_header_64,
        @alignCast(@alignOf(macho.mach_header_64), mapped_mem.ptr),
    );
    if (hdr.magic != macho.MH_MAGIC_64)
        return error.InvalidDebugInfo;

    const hdr_base = @ptrCast([*]const u8, hdr);
    var ptr = hdr_base + @sizeOf(macho.mach_header_64);
    var ncmd: u32 = hdr.ncmds;
    const symtab = while (ncmd != 0) : (ncmd -= 1) {
        const lc = @ptrCast(*const std.macho.load_command, ptr);
        switch (lc.cmd) {
            std.macho.LC_SYMTAB => break @ptrCast(*const std.macho.symtab_command, ptr),
            else => {},
        }
        ptr = @alignCast(@alignOf(std.macho.load_command), ptr + lc.cmdsize);
    } else {
        return error.MissingDebugInfo;
    };
    const syms = @ptrCast([*]const macho.nlist_64, @alignCast(@alignOf(macho.nlist_64), hdr_base + symtab.symoff))[0..symtab.nsyms];
    const strings = @ptrCast([*]const u8, hdr_base + symtab.stroff)[0 .. symtab.strsize - 1 :0];

    const symbols_buf = try allocator.alloc(MachoSymbol, syms.len);

    var ofile: ?*const macho.nlist_64 = null;
    var reloc: u64 = 0;
    var symbol_index: usize = 0;
    var last_len: u64 = 0;
    for (syms) |*sym| {
        if (sym.n_type & std.macho.N_STAB != 0) {
            switch (sym.n_type) {
                std.macho.N_OSO => {
                    ofile = sym;
                    reloc = 0;
                },
                std.macho.N_FUN => {
                    if (sym.n_sect == 0) {
                        last_len = sym.n_value;
                    } else {
                        symbols_buf[symbol_index] = MachoSymbol{
                            .nlist = sym,
                            .ofile = ofile,
                            .reloc = reloc,
                        };
                        symbol_index += 1;
                    }
                },
                std.macho.N_BNSYM => {
                    if (reloc == 0) {
                        reloc = sym.n_value;
                    }
                },
                else => continue,
            }
        }
    }
    const sentinel = try allocator.create(macho.nlist_64);
    sentinel.* = macho.nlist_64{
        .n_strx = 0,
        .n_type = 36,
        .n_sect = 0,
        .n_desc = 0,
        .n_value = symbols_buf[symbol_index - 1].nlist.n_value + last_len,
    };

    const symbols = allocator.shrink(symbols_buf, symbol_index);

    // Even though lld emits symbols in ascending order, this debug code
    // should work for programs linked in any valid way.
    // This sort is so that we can binary search later.
    std.sort.sort(MachoSymbol, symbols, {}, MachoSymbol.addressLessThan);

    return ModuleDebugInfo{
        .base_address = undefined,
        .mapped_memory = mapped_mem,
        .ofiles = ModuleDebugInfo.OFileTable.init(allocator),
        .symbols = symbols,
        .strings = strings,
    };
}

fn printLineFromFileAnyOs(out_stream: anytype, line_info: LineInfo) !void {
    // Need this to always block even in async I/O mode, because this could potentially
    // be called from e.g. the event loop code crashing.
    var f = try fs.cwd().openFile(line_info.file_name, .{ .intended_io_mode = .blocking });
    defer f.close();
    // TODO fstat and make sure that the file has the correct size

    var buf: [mem.page_size]u8 = undefined;
    var line: usize = 1;
    var column: usize = 1;
    var abs_index: usize = 0;
    while (true) {
        const amt_read = try f.read(buf[0..]);
        const slice = buf[0..amt_read];

        for (slice) |byte| {
            if (line == line_info.line) {
                try out_stream.writeByte(byte);
                if (byte == '\n') {
                    return;
                }
            }
            if (byte == '\n') {
                line += 1;
                column = 1;
            } else {
                column += 1;
            }
        }

        if (amt_read < buf.len) return error.EndOfFile;
    }
}

const MachoSymbol = struct {
    nlist: *const macho.nlist_64,
    ofile: ?*const macho.nlist_64,
    reloc: u64,

    /// Returns the address from the macho file
    fn address(self: MachoSymbol) u64 {
        return self.nlist.n_value;
    }

    fn addressLessThan(context: void, lhs: MachoSymbol, rhs: MachoSymbol) bool {
        return lhs.address() < rhs.address();
    }
};

/// `file` is expected to have been opened with .intended_io_mode == .blocking.
/// Takes ownership of file, even on error.
/// TODO it's weird to take ownership even on error, rework this code.
fn mapWholeFile(file: File) ![]align(mem.page_size) const u8 {
    nosuspend {
        defer file.close();

        const file_len = try math.cast(usize, try file.getEndPos());
        const mapped_mem = try os.mmap(
            null,
            file_len,
            os.PROT_READ,
            os.MAP_SHARED,
            file.handle,
            0,
        );
        errdefer os.munmap(mapped_mem);

        return mapped_mem;
    }
}

pub const DebugInfo = struct {
    allocator: *mem.Allocator,
    address_map: std.AutoHashMap(usize, *ModuleDebugInfo),

    pub fn init(allocator: *mem.Allocator) DebugInfo {
        return DebugInfo{
            .allocator = allocator,
            .address_map = std.AutoHashMap(usize, *ModuleDebugInfo).init(allocator),
        };
    }

    pub fn deinit(self: *DebugInfo) void {
        // TODO: resources https://github.com/ziglang/zig/issues/4353
        self.address_map.deinit();
    }

    pub fn getModuleForAddress(self: *DebugInfo, address: usize) !*ModuleDebugInfo {
        if (comptime std.Target.current.isDarwin())
            return self.lookupModuleDyld(address)
        else if (builtin.os.tag == .windows)
            return self.lookupModuleWin32(address)
        else
            return self.lookupModuleDl(address);
    }

    fn lookupModuleDyld(self: *DebugInfo, address: usize) !*ModuleDebugInfo {
        const image_count = std.c._dyld_image_count();

        var i: u32 = 0;
        while (i < image_count) : (i += 1) {
            const base_address = std.c._dyld_get_image_vmaddr_slide(i);

            if (address < base_address) continue;

            const header = std.c._dyld_get_image_header(i) orelse continue;
            // The array of load commands is right after the header
            var cmd_ptr = @intToPtr([*]u8, @ptrToInt(header) + @sizeOf(macho.mach_header_64));

            var cmds = header.ncmds;
            while (cmds != 0) : (cmds -= 1) {
                const lc = @ptrCast(
                    *macho.load_command,
                    @alignCast(@alignOf(macho.load_command), cmd_ptr),
                );
                cmd_ptr += lc.cmdsize;
                if (lc.cmd != macho.LC_SEGMENT_64) continue;

                const segment_cmd = @ptrCast(
                    *const std.macho.segment_command_64,
                    @alignCast(@alignOf(std.macho.segment_command_64), lc),
                );

                const rebased_address = address - base_address;
                const seg_start = segment_cmd.vmaddr;
                const seg_end = seg_start + segment_cmd.vmsize;

                if (rebased_address >= seg_start and rebased_address < seg_end) {
                    if (self.address_map.get(base_address)) |obj_di| {
                        return obj_di;
                    }

                    const obj_di = try self.allocator.create(ModuleDebugInfo);
                    errdefer self.allocator.destroy(obj_di);

                    const macho_path = mem.spanZ(std.c._dyld_get_image_name(i));
                    const macho_file = fs.cwd().openFile(macho_path, .{ .intended_io_mode = .blocking }) catch |err| switch (err) {
                        error.FileNotFound => return error.MissingDebugInfo,
                        else => return err,
                    };
                    obj_di.* = try readMachODebugInfo(self.allocator, macho_file);
                    obj_di.base_address = base_address;

                    try self.address_map.putNoClobber(base_address, obj_di);

                    return obj_di;
                }
            }
        }

        return error.MissingDebugInfo;
    }

    fn lookupModuleWin32(self: *DebugInfo, address: usize) !*ModuleDebugInfo {
        const process_handle = windows.kernel32.GetCurrentProcess();

        // Find how many modules are actually loaded
        var dummy: windows.HMODULE = undefined;
        var bytes_needed: windows.DWORD = undefined;
        if (windows.kernel32.K32EnumProcessModules(
            process_handle,
            @ptrCast([*]windows.HMODULE, &dummy),
            0,
            &bytes_needed,
        ) == 0)
            return error.MissingDebugInfo;

        const needed_modules = bytes_needed / @sizeOf(windows.HMODULE);

        // Fetch the complete module list
        var modules = try self.allocator.alloc(windows.HMODULE, needed_modules);
        defer self.allocator.free(modules);
        if (windows.kernel32.K32EnumProcessModules(
            process_handle,
            modules.ptr,
            try math.cast(windows.DWORD, modules.len * @sizeOf(windows.HMODULE)),
            &bytes_needed,
        ) == 0)
            return error.MissingDebugInfo;

        // There's an unavoidable TOCTOU problem here, the module list may have
        // changed between the two EnumProcessModules call.
        // Pick the smallest amount of elements to avoid processing garbage.
        const needed_modules_after = bytes_needed / @sizeOf(windows.HMODULE);
        const loaded_modules = math.min(needed_modules, needed_modules_after);

        for (modules[0..loaded_modules]) |module| {
            var info: windows.MODULEINFO = undefined;
            if (windows.kernel32.K32GetModuleInformation(
                process_handle,
                module,
                &info,
                @sizeOf(@TypeOf(info)),
            ) == 0)
                return error.MissingDebugInfo;

            const seg_start = @ptrToInt(info.lpBaseOfDll);
            const seg_end = seg_start + info.SizeOfImage;

            if (address >= seg_start and address < seg_end) {
                if (self.address_map.get(seg_start)) |obj_di| {
                    return obj_di;
                }

                var name_buffer: [windows.PATH_MAX_WIDE + 4:0]u16 = undefined;
                // openFileAbsoluteW requires the prefix to be present
                mem.copy(u16, name_buffer[0..4], &[_]u16{ '\\', '?', '?', '\\' });
                const len = windows.kernel32.K32GetModuleFileNameExW(
                    process_handle,
                    module,
                    @ptrCast(windows.LPWSTR, &name_buffer[4]),
                    windows.PATH_MAX_WIDE,
                );
                assert(len > 0);

                const obj_di = try self.allocator.create(ModuleDebugInfo);
                errdefer self.allocator.destroy(obj_di);

                const coff_file = fs.openFileAbsoluteW(name_buffer[0 .. len + 4 :0], .{}) catch |err| switch (err) {
                    error.FileNotFound => return error.MissingDebugInfo,
                    else => return err,
                };
                obj_di.* = try readCoffDebugInfo(self.allocator, coff_file);
                obj_di.base_address = seg_start;

                try self.address_map.putNoClobber(seg_start, obj_di);

                return obj_di;
            }
        }

        return error.MissingDebugInfo;
    }

    fn lookupModuleDl(self: *DebugInfo, address: usize) !*ModuleDebugInfo {
        var ctx: struct {
            // Input
            address: usize,
            // Output
            base_address: usize = undefined,
            name: []const u8 = undefined,
        } = .{ .address = address };
        const CtxTy = @TypeOf(ctx);

        if (os.dl_iterate_phdr(&ctx, anyerror, struct {
            fn callback(info: *os.dl_phdr_info, size: usize, context: *CtxTy) !void {
                // The base address is too high
                if (context.address < info.dlpi_addr)
                    return;

                const phdrs = info.dlpi_phdr[0..info.dlpi_phnum];
                for (phdrs) |*phdr| {
                    if (phdr.p_type != elf.PT_LOAD) continue;

                    const seg_start = info.dlpi_addr + phdr.p_vaddr;
                    const seg_end = seg_start + phdr.p_memsz;

                    if (context.address >= seg_start and context.address < seg_end) {
                        // Android libc uses NULL instead of an empty string to mark the
                        // main program
                        context.name = mem.spanZ(info.dlpi_name) orelse "";
                        context.base_address = info.dlpi_addr;
                        // Stop the iteration
                        return error.Found;
                    }
                }
            }
        }.callback)) {
            return error.MissingDebugInfo;
        } else |err| switch (err) {
            error.Found => {},
            else => return error.MissingDebugInfo,
        }

        if (self.address_map.get(ctx.base_address)) |obj_di| {
            return obj_di;
        }

        const obj_di = try self.allocator.create(ModuleDebugInfo);
        errdefer self.allocator.destroy(obj_di);

        // TODO https://github.com/ziglang/zig/issues/5525
        const copy = if (ctx.name.len > 0)
            fs.cwd().openFile(ctx.name, .{ .intended_io_mode = .blocking })
        else
            fs.openSelfExe(.{ .intended_io_mode = .blocking });

        const elf_file = copy catch |err| switch (err) {
            error.FileNotFound => return error.MissingDebugInfo,
            else => return err,
        };

        obj_di.* = try readElfDebugInfo(self.allocator, elf_file);
        obj_di.base_address = ctx.base_address;

        try self.address_map.putNoClobber(ctx.base_address, obj_di);

        return obj_di;
    }
};

const SymbolInfo = struct {
    symbol_name: []const u8 = "???",
    compile_unit_name: []const u8 = "???",
    line_info: ?LineInfo = null,

    fn deinit(self: @This()) void {
        if (self.line_info) |li| {
            li.deinit();
        }
    }
};

pub const ModuleDebugInfo = switch (builtin.os.tag) {
    .macos, .ios, .watchos, .tvos => struct {
        base_address: usize,
        mapped_memory: []const u8,
        symbols: []const MachoSymbol,
        strings: [:0]const u8,
        ofiles: OFileTable,

        const OFileTable = std.StringHashMap(DW.DwarfInfo);

        pub fn allocator(self: @This()) *mem.Allocator {
            return self.ofiles.allocator;
        }

        fn loadOFile(self: *@This(), o_file_path: []const u8) !DW.DwarfInfo {
            const o_file = try fs.cwd().openFile(o_file_path, .{ .intended_io_mode = .blocking });
            const mapped_mem = try mapWholeFile(o_file);

            const hdr = @ptrCast(
                *const macho.mach_header_64,
                @alignCast(@alignOf(macho.mach_header_64), mapped_mem.ptr),
            );
            if (hdr.magic != std.macho.MH_MAGIC_64)
                return error.InvalidDebugInfo;

            const hdr_base = @ptrCast([*]const u8, hdr);
            var ptr = hdr_base + @sizeOf(macho.mach_header_64);
            var ncmd: u32 = hdr.ncmds;
            const segcmd = while (ncmd != 0) : (ncmd -= 1) {
                const lc = @ptrCast(*const std.macho.load_command, ptr);
                switch (lc.cmd) {
                    std.macho.LC_SEGMENT_64 => {
                        break @ptrCast(
                            *const std.macho.segment_command_64,
                            @alignCast(@alignOf(std.macho.segment_command_64), ptr),
                        );
                    },
                    else => {},
                }
                ptr = @alignCast(@alignOf(std.macho.load_command), ptr + lc.cmdsize);
            } else {
                return error.MissingDebugInfo;
            };

            var opt_debug_line: ?*const macho.section_64 = null;
            var opt_debug_info: ?*const macho.section_64 = null;
            var opt_debug_abbrev: ?*const macho.section_64 = null;
            var opt_debug_str: ?*const macho.section_64 = null;
            var opt_debug_ranges: ?*const macho.section_64 = null;

            const sections = @ptrCast(
                [*]const macho.section_64,
                @alignCast(@alignOf(macho.section_64), ptr + @sizeOf(std.macho.segment_command_64)),
            )[0..segcmd.nsects];
            for (sections) |*sect| {
                // The section name may not exceed 16 chars and a trailing null may
                // not be present
                const name = if (mem.indexOfScalar(u8, sect.sectname[0..], 0)) |last|
                    sect.sectname[0..last]
                else
                    sect.sectname[0..];

                if (mem.eql(u8, name, "__debug_line")) {
                    opt_debug_line = sect;
                } else if (mem.eql(u8, name, "__debug_info")) {
                    opt_debug_info = sect;
                } else if (mem.eql(u8, name, "__debug_abbrev")) {
                    opt_debug_abbrev = sect;
                } else if (mem.eql(u8, name, "__debug_str")) {
                    opt_debug_str = sect;
                } else if (mem.eql(u8, name, "__debug_ranges")) {
                    opt_debug_ranges = sect;
                }
            }

            const debug_line = opt_debug_line orelse
                return error.MissingDebugInfo;
            const debug_info = opt_debug_info orelse
                return error.MissingDebugInfo;
            const debug_str = opt_debug_str orelse
                return error.MissingDebugInfo;
            const debug_abbrev = opt_debug_abbrev orelse
                return error.MissingDebugInfo;

            var di = DW.DwarfInfo{
                .endian = .Little,
                .debug_info = try chopSlice(mapped_mem, debug_info.offset, debug_info.size),
                .debug_abbrev = try chopSlice(mapped_mem, debug_abbrev.offset, debug_abbrev.size),
                .debug_str = try chopSlice(mapped_mem, debug_str.offset, debug_str.size),
                .debug_line = try chopSlice(mapped_mem, debug_line.offset, debug_line.size),
                .debug_ranges = if (opt_debug_ranges) |debug_ranges|
                    try chopSlice(mapped_mem, debug_ranges.offset, debug_ranges.size)
                else
                    null,
            };

            try DW.openDwarfDebugInfo(&di, self.allocator());

            // Add the debug info to the cache
            try self.ofiles.putNoClobber(o_file_path, di);

            return di;
        }

        fn getSymbolAtAddress(self: *@This(), address: usize) !SymbolInfo {
            nosuspend {
                // Translate the VA into an address into this object
                const relocated_address = address - self.base_address;
                assert(relocated_address >= 0x100000000);

                // Find the .o file where this symbol is defined
                const symbol = machoSearchSymbols(self.symbols, relocated_address) orelse
                    return SymbolInfo{};

                // Take the symbol name from the N_FUN STAB entry, we're going to
                // use it if we fail to find the DWARF infos
                const stab_symbol = mem.spanZ(self.strings[symbol.nlist.n_strx..]);

                if (symbol.ofile == null)
                    return SymbolInfo{ .symbol_name = stab_symbol };

                const o_file_path = mem.spanZ(self.strings[symbol.ofile.?.n_strx..]);

                // Check if its debug infos are already in the cache
                var o_file_di = self.ofiles.get(o_file_path) orelse
                    (self.loadOFile(o_file_path) catch |err| switch (err) {
                    error.FileNotFound,
                    error.MissingDebugInfo,
                    error.InvalidDebugInfo,
                    => {
                        return SymbolInfo{ .symbol_name = stab_symbol };
                    },
                    else => return err,
                });

                // Translate again the address, this time into an address inside the
                // .o file
                const relocated_address_o = relocated_address - symbol.reloc;

                if (o_file_di.findCompileUnit(relocated_address_o)) |compile_unit| {
                    return SymbolInfo{
                        .symbol_name = o_file_di.getSymbolName(relocated_address_o) orelse "???",
                        .compile_unit_name = compile_unit.die.getAttrString(&o_file_di, DW.AT_name) catch |err| switch (err) {
                            error.MissingDebugInfo, error.InvalidDebugInfo => "???",
                            else => return err,
                        },
                        .line_info = o_file_di.getLineNumberInfo(compile_unit.*, relocated_address_o) catch |err| switch (err) {
                            error.MissingDebugInfo, error.InvalidDebugInfo => null,
                            else => return err,
                        },
                    };
                } else |err| switch (err) {
                    error.MissingDebugInfo, error.InvalidDebugInfo => {
                        return SymbolInfo{ .symbol_name = stab_symbol };
                    },
                    else => return err,
                }

                unreachable;
            }
        }
    },
    .uefi, .windows => struct {
        base_address: usize,
        pdb: pdb.Pdb,
        coff: *coff.Coff,
        sect_contribs: []pdb.SectionContribEntry,
        modules: []Module,

        pub fn allocator(self: @This()) *mem.Allocator {
            return self.coff.allocator;
        }

        fn getSymbolAtAddress(self: *@This(), address: usize) !SymbolInfo {
            // Translate the VA into an address into this object
            const relocated_address = address - self.base_address;

            var coff_section: *coff.Section = undefined;
            const mod_index = for (self.sect_contribs) |sect_contrib| {
                if (sect_contrib.Section > self.coff.sections.items.len) continue;
                // Remember that SectionContribEntry.Section is 1-based.
                coff_section = &self.coff.sections.span()[sect_contrib.Section - 1];

                const vaddr_start = coff_section.header.virtual_address + sect_contrib.Offset;
                const vaddr_end = vaddr_start + sect_contrib.Size;
                if (relocated_address >= vaddr_start and relocated_address < vaddr_end) {
                    break sect_contrib.ModuleIndex;
                }
            } else {
                // we have no information to add to the address
                return SymbolInfo{};
            };

            const mod = &self.modules[mod_index];
            try populateModule(self, mod);
            const obj_basename = fs.path.basename(mod.obj_file_name);

            var symbol_i: usize = 0;
            const symbol_name = if (!mod.populated) "???" else while (symbol_i != mod.symbols.len) {
                const prefix = @ptrCast(*pdb.RecordPrefix, &mod.symbols[symbol_i]);
                if (prefix.RecordLen < 2)
                    return error.InvalidDebugInfo;
                switch (prefix.RecordKind) {
                    .S_LPROC32, .S_GPROC32 => {
                        const proc_sym = @ptrCast(*pdb.ProcSym, &mod.symbols[symbol_i + @sizeOf(pdb.RecordPrefix)]);
                        const vaddr_start = coff_section.header.virtual_address + proc_sym.CodeOffset;
                        const vaddr_end = vaddr_start + proc_sym.CodeSize;
                        if (relocated_address >= vaddr_start and relocated_address < vaddr_end) {
                            break mem.spanZ(@ptrCast([*:0]u8, proc_sym) + @sizeOf(pdb.ProcSym));
                        }
                    },
                    else => {},
                }
                symbol_i += prefix.RecordLen + @sizeOf(u16);
                if (symbol_i > mod.symbols.len)
                    return error.InvalidDebugInfo;
            } else "???";

            const subsect_info = mod.subsect_info;

            var sect_offset: usize = 0;
            var skip_len: usize = undefined;
            const opt_line_info = subsections: {
                const checksum_offset = mod.checksum_offset orelse break :subsections null;
                while (sect_offset != subsect_info.len) : (sect_offset += skip_len) {
                    const subsect_hdr = @ptrCast(*pdb.DebugSubsectionHeader, &subsect_info[sect_offset]);
                    skip_len = subsect_hdr.Length;
                    sect_offset += @sizeOf(pdb.DebugSubsectionHeader);

                    switch (subsect_hdr.Kind) {
                        .Lines => {
                            var line_index = sect_offset;

                            const line_hdr = @ptrCast(*pdb.LineFragmentHeader, &subsect_info[line_index]);
                            if (line_hdr.RelocSegment == 0)
                                return error.MissingDebugInfo;
                            line_index += @sizeOf(pdb.LineFragmentHeader);
                            const frag_vaddr_start = coff_section.header.virtual_address + line_hdr.RelocOffset;
                            const frag_vaddr_end = frag_vaddr_start + line_hdr.CodeSize;

                            if (relocated_address >= frag_vaddr_start and relocated_address < frag_vaddr_end) {
                                // There is an unknown number of LineBlockFragmentHeaders (and their accompanying line and column records)
                                // from now on. We will iterate through them, and eventually find a LineInfo that we're interested in,
                                // breaking out to :subsections. If not, we will make sure to not read anything outside of this subsection.
                                const subsection_end_index = sect_offset + subsect_hdr.Length;

                                while (line_index < subsection_end_index) {
                                    const block_hdr = @ptrCast(*pdb.LineBlockFragmentHeader, &subsect_info[line_index]);
                                    line_index += @sizeOf(pdb.LineBlockFragmentHeader);
                                    const start_line_index = line_index;

                                    const has_column = line_hdr.Flags.LF_HaveColumns;

                                    // All line entries are stored inside their line block by ascending start address.
                                    // Heuristic: we want to find the last line entry
                                    // that has a vaddr_start <= relocated_address.
                                    // This is done with a simple linear search.
                                    var line_i: u32 = 0;
                                    while (line_i < block_hdr.NumLines) : (line_i += 1) {
                                        const line_num_entry = @ptrCast(*pdb.LineNumberEntry, &subsect_info[line_index]);
                                        line_index += @sizeOf(pdb.LineNumberEntry);

                                        const vaddr_start = frag_vaddr_start + line_num_entry.Offset;
                                        if (relocated_address < vaddr_start) {
                                            break;
                                        }
                                    }

                                    // line_i == 0 would mean that no matching LineNumberEntry was found.
                                    if (line_i > 0) {
                                        const subsect_index = checksum_offset + block_hdr.NameIndex;
                                        const chksum_hdr = @ptrCast(*pdb.FileChecksumEntryHeader, &mod.subsect_info[subsect_index]);
                                        const strtab_offset = @sizeOf(pdb.PDBStringTableHeader) + chksum_hdr.FileNameOffset;
                                        try self.pdb.string_table.seekTo(strtab_offset);
                                        const source_file_name = try self.pdb.string_table.readNullTermString(self.allocator());

                                        const line_entry_idx = line_i - 1;

                                        const column = if (has_column) blk: {
                                            const start_col_index = start_line_index + @sizeOf(pdb.LineNumberEntry) * block_hdr.NumLines;
                                            const col_index = start_col_index + @sizeOf(pdb.ColumnNumberEntry) * line_entry_idx;
                                            const col_num_entry = @ptrCast(*pdb.ColumnNumberEntry, &subsect_info[col_index]);
                                            break :blk col_num_entry.StartColumn;
                                        } else 0;

                                        const found_line_index = start_line_index + line_entry_idx * @sizeOf(pdb.LineNumberEntry);
                                        const line_num_entry = @ptrCast(*pdb.LineNumberEntry, &subsect_info[found_line_index]);
                                        const flags = @ptrCast(*pdb.LineNumberEntry.Flags, &line_num_entry.Flags);

                                        break :subsections LineInfo{
                                            .allocator = self.allocator(),
                                            .file_name = source_file_name,
                                            .line = flags.Start,
                                            .column = column,
                                        };
                                    }
                                }

                                // Checking that we are not reading garbage after the (possibly) multiple block fragments.
                                if (line_index != subsection_end_index) {
                                    return error.InvalidDebugInfo;
                                }
                            }
                        },
                        else => {},
                    }

                    if (sect_offset > subsect_info.len)
                        return error.InvalidDebugInfo;
                } else {
                    break :subsections null;
                }
            };

            return SymbolInfo{
                .symbol_name = symbol_name,
                .compile_unit_name = obj_basename,
                .line_info = opt_line_info,
            };
        }
    },
    .linux, .netbsd, .freebsd, .dragonfly, .openbsd => struct {
        base_address: usize,
        dwarf: DW.DwarfInfo,
        mapped_memory: []const u8,

        fn getSymbolAtAddress(self: *@This(), address: usize) !SymbolInfo {
            // Translate the VA into an address into this object
            const relocated_address = address - self.base_address;

            if (nosuspend self.dwarf.findCompileUnit(relocated_address)) |compile_unit| {
                return SymbolInfo{
                    .symbol_name = nosuspend self.dwarf.getSymbolName(relocated_address) orelse "???",
                    .compile_unit_name = compile_unit.die.getAttrString(&self.dwarf, DW.AT_name) catch |err| switch (err) {
                        error.MissingDebugInfo, error.InvalidDebugInfo => "???",
                        else => return err,
                    },
                    .line_info = nosuspend self.dwarf.getLineNumberInfo(compile_unit.*, relocated_address) catch |err| switch (err) {
                        error.MissingDebugInfo, error.InvalidDebugInfo => null,
                        else => return err,
                    },
                };
            } else |err| switch (err) {
                error.MissingDebugInfo, error.InvalidDebugInfo => {
                    return SymbolInfo{};
                },
                else => return err,
            }

            unreachable;
        }
    },
    else => DW.DwarfInfo,
};

/// TODO multithreaded awareness
var debug_info_allocator: ?*mem.Allocator = null;
var debug_info_arena_allocator: std.heap.ArenaAllocator = undefined;
fn getDebugInfoAllocator() *mem.Allocator {
    if (debug_info_allocator) |a| return a;

    debug_info_arena_allocator = std.heap.ArenaAllocator.init(std.heap.page_allocator);
    debug_info_allocator = &debug_info_arena_allocator.allocator;
    return &debug_info_arena_allocator.allocator;
}

/// Whether or not the current target can print useful debug information when a segfault occurs.
pub const have_segfault_handling_support = switch (builtin.os.tag) {
    .linux, .netbsd => true,
    .windows => true,
    else => false,
};
pub const enable_segfault_handler: bool = if (@hasDecl(root, "enable_segfault_handler"))
    root.enable_segfault_handler
else
    runtime_safety and have_segfault_handling_support;

pub fn maybeEnableSegfaultHandler() void {
    if (enable_segfault_handler) {
        std.debug.attachSegfaultHandler();
    }
}

var windows_segfault_handle: ?windows.HANDLE = null;

/// Attaches a global SIGSEGV handler which calls @panic("segmentation fault");
pub fn attachSegfaultHandler() void {
    if (!have_segfault_handling_support) {
        @compileError("segfault handler not supported for this target");
    }
    if (builtin.os.tag == .windows) {
        windows_segfault_handle = windows.kernel32.AddVectoredExceptionHandler(0, handleSegfaultWindows);
        return;
    }
    var act = os.Sigaction{
        .sigaction = handleSegfaultLinux,
        .mask = os.empty_sigset,
        .flags = (os.SA_SIGINFO | os.SA_RESTART | os.SA_RESETHAND),
    };

    os.sigaction(os.SIGSEGV, &act, null);
    os.sigaction(os.SIGILL, &act, null);
    os.sigaction(os.SIGBUS, &act, null);
}

fn resetSegfaultHandler() void {
    if (builtin.os.tag == .windows) {
        if (windows_segfault_handle) |handle| {
            assert(windows.kernel32.RemoveVectoredExceptionHandler(handle) != 0);
            windows_segfault_handle = null;
        }
        return;
    }
    var act = os.Sigaction{
        .sigaction = os.SIG_DFL,
        .mask = os.empty_sigset,
        .flags = 0,
    };
    os.sigaction(os.SIGSEGV, &act, null);
    os.sigaction(os.SIGILL, &act, null);
    os.sigaction(os.SIGBUS, &act, null);
}

fn handleSegfaultLinux(sig: i32, info: *const os.siginfo_t, ctx_ptr: ?*const c_void) callconv(.C) noreturn {
    // Reset to the default handler so that if a segfault happens in this handler it will crash
    // the process. Also when this handler returns, the original instruction will be repeated
    // and the resulting segfault will crash the process rather than continually dump stack traces.
    resetSegfaultHandler();

    const addr = switch (builtin.os.tag) {
        .linux => @ptrToInt(info.fields.sigfault.addr),
        .netbsd => @ptrToInt(info.info.reason.fault.addr),
        else => unreachable,
    };
    switch (sig) {
        os.SIGSEGV => std.debug.warn("Segmentation fault at address 0x{x}\n", .{addr}),
        os.SIGILL => std.debug.warn("Illegal instruction at address 0x{x}\n", .{addr}),
        os.SIGBUS => std.debug.warn("Bus error at address 0x{x}\n", .{addr}),
        else => unreachable,
    }
    switch (builtin.arch) {
        .i386 => {
            const ctx = @ptrCast(*const os.ucontext_t, @alignCast(@alignOf(os.ucontext_t), ctx_ptr));
            const ip = @intCast(usize, ctx.mcontext.gregs[os.REG_EIP]);
            const bp = @intCast(usize, ctx.mcontext.gregs[os.REG_EBP]);
            dumpStackTraceFromBase(bp, ip);
        },
        .x86_64 => {
            const ctx = @ptrCast(*const os.ucontext_t, @alignCast(@alignOf(os.ucontext_t), ctx_ptr));
            const ip = @intCast(usize, ctx.mcontext.gregs[os.REG_RIP]);
            const bp = @intCast(usize, ctx.mcontext.gregs[os.REG_RBP]);
            dumpStackTraceFromBase(bp, ip);
        },
        .arm => {
            const ctx = @ptrCast(*const os.ucontext_t, @alignCast(@alignOf(os.ucontext_t), ctx_ptr));
            const ip = @intCast(usize, ctx.mcontext.arm_pc);
            const bp = @intCast(usize, ctx.mcontext.arm_fp);
            dumpStackTraceFromBase(bp, ip);
        },
        .aarch64 => {
            const ctx = @ptrCast(*const os.ucontext_t, @alignCast(@alignOf(os.ucontext_t), ctx_ptr));
            const ip = @intCast(usize, ctx.mcontext.pc);
            // x29 is the ABI-designated frame pointer
            const bp = @intCast(usize, ctx.mcontext.regs[29]);
            dumpStackTraceFromBase(bp, ip);
        },
        else => {},
    }

    // We cannot allow the signal handler to return because when it runs the original instruction
    // again, the memory may be mapped and undefined behavior would occur rather than repeating
    // the segfault. So we simply abort here.
    os.abort();
}

fn handleSegfaultWindows(info: *windows.EXCEPTION_POINTERS) callconv(.Stdcall) c_long {
    switch (info.ExceptionRecord.ExceptionCode) {
        windows.EXCEPTION_DATATYPE_MISALIGNMENT => handleSegfaultWindowsExtra(info, 0, "Unaligned Memory Access"),
        windows.EXCEPTION_ACCESS_VIOLATION => handleSegfaultWindowsExtra(info, 1, null),
        windows.EXCEPTION_ILLEGAL_INSTRUCTION => handleSegfaultWindowsExtra(info, 2, null),
        windows.EXCEPTION_STACK_OVERFLOW => handleSegfaultWindowsExtra(info, 0, "Stack Overflow"),
        else => return windows.EXCEPTION_CONTINUE_SEARCH,
    }
}

// zig won't let me use an anon enum here https://github.com/ziglang/zig/issues/3707
fn handleSegfaultWindowsExtra(info: *windows.EXCEPTION_POINTERS, comptime msg: u8, comptime format: ?[]const u8) noreturn {
    const exception_address = @ptrToInt(info.ExceptionRecord.ExceptionAddress);
    if (@hasDecl(windows, "CONTEXT")) {
        const regs = info.ContextRecord.getRegs();
        switch (msg) {
            0 => std.debug.warn("{}\n", .{format.?}),
            1 => std.debug.warn("Segmentation fault at address 0x{x}\n", .{info.ExceptionRecord.ExceptionInformation[1]}),
            2 => std.debug.warn("Illegal instruction at address 0x{x}\n", .{regs.ip}),
            else => unreachable,
        }

        dumpStackTraceFromBase(regs.bp, regs.ip);
        os.abort();
    } else {
        switch (msg) {
            0 => panicExtra(null, exception_address, format.?, .{}),
            1 => panicExtra(null, exception_address, "Segmentation fault at address 0x{x}", .{info.ExceptionRecord.ExceptionInformation[1]}),
            2 => panicExtra(null, exception_address, "Illegal Instruction", .{}),
            else => unreachable,
        }
    }
}

pub fn dumpStackPointerAddr(prefix: []const u8) void {
    const sp = asm (""
        : [argc] "={rsp}" (-> usize)
    );
    std.debug.warn("{} sp = 0x{x}\n", .{ prefix, sp });
}

// Reference everything so it gets tested.
test "" {
    _ = leb;
}<|MERGE_RESOLUTION|>--- conflicted
+++ resolved
@@ -654,12 +654,8 @@
             .freebsd,
             .netbsd,
             .dragonfly,
-<<<<<<< HEAD
             .openbsd,
-            .macosx,
-=======
             .macos,
->>>>>>> 245d98d3
             .windows,
             => return DebugInfo.init(allocator),
             else => @compileError("openSelfDebugInfo unsupported for this platform"),
