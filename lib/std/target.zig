--- conflicted
+++ resolved
@@ -75,466 +75,6 @@
     pub const wasm = @import("target/wasm.zig");
     pub const x86 = @import("target/x86.zig");
 
-<<<<<<< HEAD
-    pub const Arch = union(enum) {
-        arm: Arm32,
-        armeb: Arm32,
-        aarch64: Arm64,
-        aarch64_be: Arm64,
-        aarch64_32: Arm64,
-        arc,
-        avr,
-        bpfel,
-        bpfeb,
-        hexagon,
-        mips,
-        mipsel,
-        mips64,
-        mips64el,
-        msp430,
-        powerpc,
-        powerpc64,
-        powerpc64le,
-        r600,
-        amdgcn,
-        riscv32,
-        riscv64,
-        sparc,
-        sparcv9,
-        sparcel,
-        s390x,
-        tce,
-        tcele,
-        thumb: Arm32,
-        thumbeb: Arm32,
-        i386,
-        x86_64,
-        xcore,
-        nvptx,
-        nvptx64,
-        le32,
-        le64,
-        amdil,
-        amdil64,
-        hsail,
-        hsail64,
-        spir,
-        spir64,
-        kalimba: Kalimba,
-        shave,
-        lanai,
-        wasm32,
-        wasm64,
-        renderscript32,
-        renderscript64,
-        ve,
-
-        pub const Arm32 = enum {
-            v8_5a,
-            v8_4a,
-            v8_3a,
-            v8_2a,
-            v8_1a,
-            v8a,
-            v8r,
-            v8m_baseline,
-            v8m_mainline,
-            v8_1m_mainline,
-            v7a,
-            v7em,
-            v7m,
-            v7s,
-            v7k,
-            v7ve,
-            v6,
-            v6m,
-            v6k,
-            v6t2,
-            v5,
-            v5te,
-            v4t,
-
-            pub fn version(version: Arm32) comptime_int {
-                return switch (version) {
-                    .v8_5a, .v8_4a, .v8_3a, .v8_2a, .v8_1a, .v8a, .v8r, .v8m_baseline, .v8m_mainline, .v8_1m_mainline => 8,
-                    .v7a, .v7em, .v7m, .v7s, .v7k, .v7ve => 7,
-                    .v6, .v6m, .v6k, .v6t2 => 6,
-                    .v5, .v5te => 5,
-                    .v4t => 4,
-                };
-            }
-        };
-        pub const Arm64 = enum {
-            v8_5a,
-            v8_4a,
-            v8_3a,
-            v8_2a,
-            v8_1a,
-            v8a,
-        };
-        pub const Kalimba = enum {
-            v5,
-            v4,
-            v3,
-        };
-        pub const Mips = enum {
-            r6,
-        };
-        pub const PPC = enum {
-            spe,
-        };
-
-        pub fn subArchName(arch: Arch) ?[]const u8 {
-            return switch (arch) {
-                .arm, .armeb, .thumb, .thumbeb => |arm32| @tagName(arm32),
-                .aarch64, .aarch64_be, .aarch64_32 => |arm64| @tagName(arm64),
-                .kalimba => |kalimba| @tagName(kalimba),
-                else => return null,
-            };
-        }
-
-        pub fn subArchFeature(arch: Arch) ?Cpu.Feature.Set.Index {
-            return switch (arch) {
-                .arm, .armeb, .thumb, .thumbeb => |arm32| switch (arm32) {
-                    .v8_5a => @enumToInt(arm.Feature.armv8_5_a),
-                    .v8_4a => @enumToInt(arm.Feature.armv8_4_a),
-                    .v8_3a => @enumToInt(arm.Feature.armv8_3_a),
-                    .v8_2a => @enumToInt(arm.Feature.armv8_2_a),
-                    .v8_1a => @enumToInt(arm.Feature.armv8_1_a),
-                    .v8a => @enumToInt(arm.Feature.armv8_a),
-                    .v8r => @enumToInt(arm.Feature.armv8_r),
-                    .v8m_baseline => @enumToInt(arm.Feature.armv8_m_base),
-                    .v8m_mainline => @enumToInt(arm.Feature.armv8_m_main),
-                    .v8_1m_mainline => @enumToInt(arm.Feature.armv8_1_m_main),
-                    .v7a => @enumToInt(arm.Feature.armv7_a),
-                    .v7em => @enumToInt(arm.Feature.armv7e_m),
-                    .v7m => @enumToInt(arm.Feature.armv7_m),
-                    .v7s => @enumToInt(arm.Feature.armv7s),
-                    .v7k => @enumToInt(arm.Feature.armv7k),
-                    .v7ve => @enumToInt(arm.Feature.armv7ve),
-                    .v6 => @enumToInt(arm.Feature.armv6),
-                    .v6m => @enumToInt(arm.Feature.armv6_m),
-                    .v6k => @enumToInt(arm.Feature.armv6k),
-                    .v6t2 => @enumToInt(arm.Feature.armv6t2),
-                    .v5 => @enumToInt(arm.Feature.armv5t),
-                    .v5te => @enumToInt(arm.Feature.armv5te),
-                    .v4t => @enumToInt(arm.Feature.armv4t),
-                },
-                .aarch64, .aarch64_be, .aarch64_32 => |arm64| switch (arm64) {
-                    .v8_5a => @enumToInt(aarch64.Feature.v8_5a),
-                    .v8_4a => @enumToInt(aarch64.Feature.v8_4a),
-                    .v8_3a => @enumToInt(aarch64.Feature.v8_3a),
-                    .v8_2a => @enumToInt(aarch64.Feature.v8_2a),
-                    .v8_1a => @enumToInt(aarch64.Feature.v8_1a),
-                    .v8a => @enumToInt(aarch64.Feature.v8a),
-                },
-                else => return null,
-            };
-        }
-
-        pub fn isARM(arch: Arch) bool {
-            return switch (arch) {
-                .arm, .armeb => true,
-                else => false,
-            };
-        }
-
-        pub fn isThumb(arch: Arch) bool {
-            return switch (arch) {
-                .thumb, .thumbeb => true,
-                else => false,
-            };
-        }
-
-        pub fn isWasm(arch: Arch) bool {
-            return switch (arch) {
-                .wasm32, .wasm64 => true,
-                else => false,
-            };
-        }
-
-        pub fn isRISCV(arch: Arch) bool {
-            return switch (arch) {
-                .riscv32, .riscv64 => true,
-                else => false,
-            };
-        }
-
-        pub fn isMIPS(arch: Arch) bool {
-            return switch (arch) {
-                .mips, .mipsel, .mips64, .mips64el => true,
-                else => false,
-            };
-        }
-
-        pub fn parseCpu(arch: Arch, cpu_name: []const u8) !*const Cpu {
-            for (arch.allCpus()) |cpu| {
-                if (mem.eql(u8, cpu_name, cpu.name)) {
-                    return cpu;
-                }
-            }
-            return error.UnknownCpu;
-        }
-
-        /// Comma-separated list of features, with + or - in front of each feature. This
-        /// form represents a deviation from baseline CPU, which is provided as a parameter.
-        /// Extra commas are ignored.
-        pub fn parseCpuFeatureSet(arch: Arch, cpu: *const Cpu, features_text: []const u8) !Cpu.Feature.Set {
-            const all_features = arch.allFeaturesList();
-            var set = cpu.features;
-            var it = mem.tokenize(features_text, ",");
-            while (it.next()) |item_text| {
-                var feature_name: []const u8 = undefined;
-                var op: enum {
-                    add,
-                    sub,
-                } = undefined;
-                if (mem.startsWith(u8, item_text, "+")) {
-                    op = .add;
-                    feature_name = item_text[1..];
-                } else if (mem.startsWith(u8, item_text, "-")) {
-                    op = .sub;
-                    feature_name = item_text[1..];
-                } else {
-                    return error.InvalidCpuFeatures;
-                }
-                for (all_features) |feature, index_usize| {
-                    const index = @intCast(Cpu.Feature.Set.Index, index_usize);
-                    if (mem.eql(u8, feature_name, feature.name)) {
-                        switch (op) {
-                            .add => set.addFeature(index),
-                            .sub => set.removeFeature(index),
-                        }
-                        break;
-                    }
-                } else {
-                    return error.UnknownCpuFeature;
-                }
-            }
-            return set;
-        }
-
-        pub fn toElfMachine(arch: Arch) std.elf.EM {
-            return switch (arch) {
-                .avr => ._AVR,
-                .msp430 => ._MSP430,
-                .arc => ._ARC,
-                .arm => ._ARM,
-                .armeb => ._ARM,
-                .hexagon => ._HEXAGON,
-                .le32 => ._NONE,
-                .mips => ._MIPS,
-                .mipsel => ._MIPS_RS3_LE,
-                .powerpc => ._PPC,
-                .r600 => ._NONE,
-                .riscv32 => ._RISCV,
-                .sparc => ._SPARC,
-                .sparcel => ._SPARC,
-                .tce => ._NONE,
-                .tcele => ._NONE,
-                .thumb => ._ARM,
-                .thumbeb => ._ARM,
-                .i386 => ._386,
-                .xcore => ._XCORE,
-                .nvptx => ._NONE,
-                .amdil => ._NONE,
-                .hsail => ._NONE,
-                .spir => ._NONE,
-                .kalimba => ._CSR_KALIMBA,
-                .shave => ._NONE,
-                .lanai => ._LANAI,
-                .wasm32 => ._NONE,
-                .renderscript32 => ._NONE,
-                .aarch64_32 => ._AARCH64,
-                .aarch64 => ._AARCH64,
-                .aarch64_be => ._AARCH64,
-                .mips64 => ._MIPS,
-                .mips64el => ._MIPS_RS3_LE,
-                .powerpc64 => ._PPC64,
-                .powerpc64le => ._PPC64,
-                .riscv64 => ._RISCV,
-                .x86_64 => ._X86_64,
-                .nvptx64 => ._NONE,
-                .le64 => ._NONE,
-                .amdil64 => ._NONE,
-                .hsail64 => ._NONE,
-                .spir64 => ._NONE,
-                .wasm64 => ._NONE,
-                .renderscript64 => ._NONE,
-                .amdgcn => ._NONE,
-                .bpfel => ._BPF,
-                .bpfeb => ._BPF,
-                .sparcv9 => ._SPARCV9,
-                .s390x => ._S390,
-                .ve => ._NONE,
-            };
-        }
-
-        pub fn endian(arch: Arch) builtin.Endian {
-            return switch (arch) {
-                .avr,
-                .arm,
-                .aarch64_32,
-                .aarch64,
-                .amdgcn,
-                .amdil,
-                .amdil64,
-                .bpfel,
-                .hexagon,
-                .hsail,
-                .hsail64,
-                .kalimba,
-                .le32,
-                .le64,
-                .mipsel,
-                .mips64el,
-                .msp430,
-                .nvptx,
-                .nvptx64,
-                .sparcel,
-                .tcele,
-                .powerpc64le,
-                .r600,
-                .riscv32,
-                .riscv64,
-                .i386,
-                .x86_64,
-                .wasm32,
-                .wasm64,
-                .xcore,
-                .thumb,
-                .spir,
-                .spir64,
-                .renderscript32,
-                .renderscript64,
-                .shave,
-                .ve,
-                => .Little,
-
-                .arc,
-                .armeb,
-                .aarch64_be,
-                .bpfeb,
-                .mips,
-                .mips64,
-                .powerpc,
-                .powerpc64,
-                .thumbeb,
-                .sparc,
-                .sparcv9,
-                .tce,
-                .lanai,
-                .s390x,
-                => .Big,
-            };
-        }
-
-        /// Returns a name that matches the lib/std/target/* directory name.
-        pub fn genericName(arch: Arch) []const u8 {
-            return switch (arch) {
-                .arm, .armeb, .thumb, .thumbeb => "arm",
-                .aarch64, .aarch64_be, .aarch64_32 => "aarch64",
-                .avr => "avr",
-                .bpfel, .bpfeb => "bpf",
-                .hexagon => "hexagon",
-                .mips, .mipsel, .mips64, .mips64el => "mips",
-                .msp430 => "msp430",
-                .powerpc, .powerpc64, .powerpc64le => "powerpc",
-                .amdgcn => "amdgpu",
-                .riscv32, .riscv64 => "riscv",
-                .sparc, .sparcv9, .sparcel => "sparc",
-                .s390x => "systemz",
-                .i386, .x86_64 => "x86",
-                .nvptx, .nvptx64 => "nvptx",
-                .wasm32, .wasm64 => "wasm",
-                else => @tagName(arch),
-            };
-        }
-
-        /// All CPU features Zig is aware of, sorted lexicographically by name.
-        pub fn allFeaturesList(arch: Arch) []const Cpu.Feature {
-            return switch (arch) {
-                .arm, .armeb, .thumb, .thumbeb => &arm.all_features,
-                .aarch64, .aarch64_be, .aarch64_32 => &aarch64.all_features,
-                .avr => &avr.all_features,
-                .bpfel, .bpfeb => &bpf.all_features,
-                .hexagon => &hexagon.all_features,
-                .mips, .mipsel, .mips64, .mips64el => &mips.all_features,
-                .msp430 => &msp430.all_features,
-                .powerpc, .powerpc64, .powerpc64le => &powerpc.all_features,
-                .amdgcn => &amdgpu.all_features,
-                .riscv32, .riscv64 => &riscv.all_features,
-                .sparc, .sparcv9, .sparcel => &sparc.all_features,
-                .s390x => &systemz.all_features,
-                .i386, .x86_64 => &x86.all_features,
-                .nvptx, .nvptx64 => &nvptx.all_features,
-                .wasm32, .wasm64 => &wasm.all_features,
-
-                else => &[0]Cpu.Feature{},
-            };
-        }
-
-        /// The "default" set of CPU features for cross-compiling. A conservative set
-        /// of features that is expected to be supported on most available hardware.
-        pub fn getBaselineCpuFeatures(arch: Arch) CpuFeatures {
-            const S = struct {
-                const generic_cpu = Cpu{
-                    .name = "generic",
-                    .llvm_name = null,
-                    .features = Cpu.Feature.Set.empty,
-                };
-            };
-            const cpu = switch (arch) {
-                .arm, .armeb, .thumb, .thumbeb => &arm.cpu.generic,
-                .aarch64, .aarch64_be, .aarch64_32 => &aarch64.cpu.generic,
-                .avr => &avr.cpu.avr1,
-                .bpfel, .bpfeb => &bpf.cpu.generic,
-                .hexagon => &hexagon.cpu.generic,
-                .mips, .mipsel => &mips.cpu.mips32,
-                .mips64, .mips64el => &mips.cpu.mips64,
-                .msp430 => &msp430.cpu.generic,
-                .powerpc, .powerpc64, .powerpc64le => &powerpc.cpu.generic,
-                .amdgcn => &amdgpu.cpu.generic,
-                .riscv32 => &riscv.cpu.baseline_rv32,
-                .riscv64 => &riscv.cpu.baseline_rv64,
-                .sparc, .sparcv9, .sparcel => &sparc.cpu.generic,
-                .s390x => &systemz.cpu.generic,
-                .i386 => &x86.cpu.pentium4,
-                .x86_64 => &x86.cpu.x86_64,
-                .nvptx, .nvptx64 => &nvptx.cpu.sm_20,
-                .wasm32, .wasm64 => &wasm.cpu.generic,
-
-                else => &S.generic_cpu,
-            };
-            return CpuFeatures.initFromCpu(arch, cpu);
-        }
-
-        /// All CPUs Zig is aware of, sorted lexicographically by name.
-        pub fn allCpus(arch: Arch) []const *const Cpu {
-            return switch (arch) {
-                .arm, .armeb, .thumb, .thumbeb => arm.all_cpus,
-                .aarch64, .aarch64_be, .aarch64_32 => aarch64.all_cpus,
-                .avr => avr.all_cpus,
-                .bpfel, .bpfeb => bpf.all_cpus,
-                .hexagon => hexagon.all_cpus,
-                .mips, .mipsel, .mips64, .mips64el => mips.all_cpus,
-                .msp430 => msp430.all_cpus,
-                .powerpc, .powerpc64, .powerpc64le => powerpc.all_cpus,
-                .amdgcn => amdgpu.all_cpus,
-                .riscv32, .riscv64 => riscv.all_cpus,
-                .sparc, .sparcv9, .sparcel => sparc.all_cpus,
-                .s390x => systemz.all_cpus,
-                .i386, .x86_64 => x86.all_cpus,
-                .nvptx, .nvptx64 => nvptx.all_cpus,
-                .wasm32, .wasm64 => wasm.all_cpus,
-
-                else => &[0]*const Cpu{},
-            };
-        }
-    };
-
-=======
->>>>>>> 416a547c
     pub const Abi = enum {
         none,
         gnu,
@@ -677,11 +217,7 @@
             pub const Set = struct {
                 ints: [usize_count]usize,
 
-<<<<<<< HEAD
-                pub const needed_bit_count = 175;
-=======
-                pub const needed_bit_count = 154;
->>>>>>> 416a547c
+                pub const needed_bit_count = 155;
                 pub const byte_count = (needed_bit_count + 7) / 8;
                 pub const usize_count = (byte_count + (@sizeOf(usize) - 1)) / @sizeOf(usize);
                 pub const Index = std.math.Log2Int(std.meta.IntType(false, usize_count * @bitSizeOf(usize)));
@@ -813,6 +349,7 @@
             wasm64,
             renderscript32,
             renderscript64,
+            ve,
 
             pub fn isARM(arch: Arch) bool {
                 return switch (arch) {
@@ -1734,6 +1271,7 @@
                 .lanai,
                 .renderscript32,
                 .renderscript64,
+                .ve,
                 => return error.UnknownDynamicLinkerPath,
             },
 
